--- conflicted
+++ resolved
@@ -1,6 +1,2 @@
 .DS_Store 
-<<<<<<< HEAD
-desktop.ini
-=======
->>>>>>> 3ecca401
 desktop.ini